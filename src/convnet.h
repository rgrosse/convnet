--- conflicted
+++ resolved
@@ -167,12 +167,8 @@
   ImageDisplayer displayer_;
   string model_filename_, timestamp_, log_file_, val_log_file_;
 
-<<<<<<< HEAD
+  // Field of view.
   int fov_size_, fov_stride_, fov_pad1_, fov_pad2_;
-=======
-  // Field of view.
-  float fov_size_, fov_stride_, fov_pad1_, fov_pad2_;
->>>>>>> ec31f1a9
   int num_fov_x_, num_fov_y_;
   bool localizer_;
 
