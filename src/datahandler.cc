--- conflicted
+++ resolved
@@ -19,20 +19,6 @@
   fits_on_gpu_(false),
   pipeline_loads_(config.pipeline_loads()),
   randomize_cpu_(config.randomize_cpu()),
-<<<<<<< HEAD
-  randomize_gpu_(config.randomize_gpu()),
-  num_positions_(1) {
-  Matrix::SetDevice(gpu_id_);
-  int i = 0;
-  for (const string& lname : config.layer_name()) {
-    layer_names_[lname] = i++;
-  }
-}
-
-int DataHandler::GetId(const string& layer_name) {
-  if (layer_names_.size() == 0) return -1;
-  return layer_names_[layer_name];
-=======
   randomize_gpu_(config.randomize_gpu()) {
 
   // Create data streams.
@@ -75,7 +61,6 @@
   for (auto it : data_it_) {
     delete it.second;
   }
->>>>>>> 56e71b43
 }
 
 void DataHandler::SetupShuffler() {
@@ -512,27 +497,6 @@
   }
 }
 
-<<<<<<< HEAD
-HDF5MultiIterator::HDF5MultiIterator(const vector<string>& file_names,
-                                     const vector<string>& dataset_names):
-  num_it_(dataset_names.size()), row_(0) {
-  int i = 0;
-  for (const string& dataset_name: dataset_names) {
-    it_.push_back(new HDF5Iterator(file_names[i], dataset_name));
-    i++;
-  }
-  dataset_size_ = it_[0]->GetDatasetSize();
-  for(const HDF5Iterator* it: it_) {
-    if (dataset_size_ != it->GetDatasetSize()) {
-      cerr << "All datasets running in parallel must have same size." << endl;
-      exit(1);
-    }
-  }
-}
-
-HDF5MultiIterator::~HDF5MultiIterator() {
-  for (HDF5Iterator* it: it_) delete it;
-=======
 ImageDataIterator::~ImageDataIterator() {
   delete buf_;
   delete it_;
@@ -540,7 +504,6 @@
 
 void ImageDataIterator::Seek(int row) {
   it_->Seek(row);
->>>>>>> 56e71b43
 }
 
 void ImageDataIterator::GetNext(float* data_out) {
@@ -609,20 +572,8 @@
   }
 }
 
-<<<<<<< HEAD
-HDF5RandomMultiAccessor::HDF5RandomMultiAccessor(
-    const vector<string>& file_names, const vector<string>& dataset_names, int chunk_size):
-  HDF5MultiIterator(file_names, dataset_names),
-  distribution_(new uniform_int_distribution<int>(0, GetDatasetSize() - 1)),
-  chunk_size_(chunk_size), ind_(0) {}
-
-
-HDF5RandomMultiAccessor::~HDF5RandomMultiAccessor() {
-  delete distribution_;
-=======
 TextDataIterator::~TextDataIterator() {
   delete data_;
->>>>>>> 56e71b43
 }
 
 void TextDataIterator::GetNext(float* data_out) {
