#ifndef DATAHANDLER_H_
#define DATAHANDLER_H_
#include "layer.h"
#include "image_iterators.h"
#include <random>
#include <thread>
class DataIterator;
class DataHandler {
 public:
  DataHandler(const config::DatasetConfig& config);
  virtual ~DataHandler();

  void GetBatch(vector<Layer*>& data_layers);
  int GetBatchSize() const { return batch_size_; }
  int GetDataSetSize() const { return dataset_size_; }
  void Seek(int row);
  void Preprocess(Matrix& input, Matrix& output);
  void Sync();

 protected:
<<<<<<< HEAD
  int GetId(const string& layer_name);
  void SetupShuffler(int dataset_size);

  const int gpu_id_;
  int batch_size_, dataset_size_, row_;
  const string base_dir_, mean_file_;
  Matrix rand_perm_indices_;
  const bool randomize_cpu_, randomize_gpu_;
  int num_positions_;
  map<string, int> layer_names_; 
};
=======
  void SetupShuffler();
  void ShuffleIndices();
  void LoadChunk(DataIterator& it, Matrix& mat);
  void LoadChunk(DataIterator& it, Matrix& mat, vector<int>& random_rows);

  void PipelinedDiskAccess();
  void DiskAccess();
  void StartPreload();
  void WaitForPreload();
>>>>>>> 56e71b43

  default_random_engine generator_;
  uniform_int_distribution<int> * distribution_;
  map<string, DataIterator*> data_it_;
  map<string, Matrix> data_;
  vector<string> layer_names_;
  thread* preload_thread_;
  Matrix rand_perm_indices_;
  int batch_size_, chunk_size_, max_reuse_count_, reuse_counter_,
      random_access_chunk_size_, dataset_size_, start_;
  bool restart_, nothing_on_gpu_, fits_on_gpu_;
  const bool pipeline_loads_, randomize_cpu_, randomize_gpu_;
};

class DataIterator {
 public:
  DataIterator(const config::DataStreamConfig& config);
  virtual ~DataIterator() {};
  virtual void GetNext(float* data_out) = 0;
  virtual void Seek(int row);
  void Preprocess(Matrix& m);
  void AddNoise(Matrix& input, Matrix& output);
  int GetDims() const;
  int GetDataSetSize() const;
  void AddPCANoise(Matrix& m);
  void SetJitterVariables(int max_offset);
  void Jitter(Matrix& source, Matrix& dest);
  static DataIterator* ChooseDataIterator(const config::DataStreamConfig& config);

 protected:
  void LoadMeans(const string& data_file);

  int num_dims_, dataset_size_, row_;
  Matrix mean_, std_, pca_noise1_, pca_noise2_, eig_values_, eig_vectors_,
         width_offset_, height_offset_, flip_bit_;
  const string file_pattern_;
  const int num_colors_, gpu_id_;
  const bool translate_, flip_, normalize_, pixelwise_normalize_, add_pca_noise_;
  const float pca_noise_stddev_; 
};

<<<<<<< HEAD
  int GetRow() const { return row_; }
  void Seek(int row) { row_ = row; }
  int GetDatasetSize() const { return dataset_size_;}
  int GetDims() const { return num_dims_;}
  int GetSize() const { return atomic_size_; }
  bool IsIntType() const { return is_int_type_; }
  bool IsSignedType() const { return is_signed_type_; }
=======
class DummyDataIterator : public DataIterator {
 public:
  DummyDataIterator(const config::DataStreamConfig& config);
  void GetNext(float* data_out);
};
>>>>>>> 56e71b43

template <typename T>
class HDF5DataIterator : public DataIterator {
 public:
  HDF5DataIterator(const config::DataStreamConfig& config);
  ~HDF5DataIterator();
  void GetNext(float* data_out);
  void GetNext(float* data_out, const int row);

 protected:
  hid_t file_, dataset_, dapl_id_, m_dataspace_, type_;
  hsize_t start_[2], count_[2];
  T* buf_;
};

class ImageDataIterator : public DataIterator {
 public:
  ImageDataIterator(const config::DataStreamConfig& config);
  ~ImageDataIterator();
  virtual void GetNext(float* data_out);
  virtual void Seek(int row);
 
 protected:
  RawImageFileIterator<unsigned char> *it_;
  unsigned char* buf_;
  const int raw_image_size_, image_size_;
};

class SlidingWindowDataIterator : public DataIterator {
 public:
<<<<<<< HEAD
  HDF5MultiIterator(const string& file_name, const vector<string>& dataset_names);
  HDF5MultiIterator(const vector<string>& file_names, const vector<string>& dataset_names);
  ~HDF5MultiIterator();
  
  // Reads a row from disk into data_ptr.
  // Sufficient memory should already be allocated.
  void GetNext(vector<void*>& data_ptr, const int row);

  int GetRow() const { return row_; }

  // Reads a row using the internal state row_.
  virtual void GetNext(vector<void*>& data_ptr);

  void Seek(int row) { row_ = row; }
  int GetDatasetSize() const { return dataset_size_;}
  int GetDims(int i) const { return it_[i]->GetDims();}
  int GetNumIterators() const { return num_it_;}
  int GetSize(int i) const { return it_[i]->GetSize(); }
  bool IsIntType(int i) const { return it_[i]->IsIntType(); }
  bool IsSignedType(int i) const { return it_[i]->IsSignedType(); }

 private:

  vector<HDF5Iterator*> it_;
  const int num_it_;
  int dataset_size_, row_;
=======
  SlidingWindowDataIterator(const config::DataStreamConfig& config);
  ~SlidingWindowDataIterator();
  virtual void GetNext(float* data_out);
  virtual void Seek(int row);
 
 protected:
  SlidingWindowIterator<unsigned char> *it_;
  unsigned char* buf_;
  vector<string> file_names_;
  const int stride_, raw_image_size_, image_size_;
  int file_id_;
>>>>>>> 56e71b43
};

class TextDataIterator : public DataIterator {
 public:
<<<<<<< HEAD
  HDF5RandomMultiAccessor(const string& file_name,
                          const vector<string>& dataset_names, int chunk_size);
  HDF5RandomMultiAccessor(const vector<string>& file_names,
                          const vector<string>& dataset_names, int chunk_size);
  ~HDF5RandomMultiAccessor();
  virtual void GetNext(vector<void*>& data_ptr);
=======
  TextDataIterator(const config::DataStreamConfig& config);
  ~TextDataIterator();
  virtual void GetNext(float* data_out);
>>>>>>> 56e71b43

 protected:
  float* data_;
};

class DataWriter {
 public:
  DataWriter(const string& output_file, const int dataset_size);
  ~DataWriter();
  virtual void AddStream(const string& name, const int numdims);
  virtual void Write(Matrix& mat, const int data_id, const int rows);

 private:
  const string output_file_;
  const int dataset_size_;
  vector<int> numdims_;
  vector<hid_t> dataset_handle_, dataspace_handle_;
  vector<int> current_row_;
  hid_t file_;
  int num_streams_;
};

class AveragedDataWriter : public DataWriter {
 public:
  AveragedDataWriter(const string& output_file, const int dataset_size,
                     const int avg_after, int max_batchsize);
  ~AveragedDataWriter();
  virtual void AddStream(const string& name, const int numdims);
  virtual void Write(Matrix& mat, const int data_id, const int rows);
 private:
  const int avg_after_, max_batchsize_;
  vector<Matrix*> buf_;
  vector<int> counter_;
};

class SequentialAveragedDataWriter : public DataWriter {
 public:
  SequentialAveragedDataWriter(const string& output_file, const int dataset_size,
                               const int avg_after);
  ~SequentialAveragedDataWriter();
  virtual void AddStream(const string& name, const int numdims);
  virtual void Write(Matrix& mat, const int data_id, const int rows);

 private:
  const int avg_after_, dataset_size_;
  vector<Matrix*> buf_;
  int consumed_, num_rows_written_;
};

#endif
<|MERGE_RESOLUTION|>--- conflicted
+++ resolved
@@ -18,19 +18,6 @@
   void Sync();
 
  protected:
-<<<<<<< HEAD
-  int GetId(const string& layer_name);
-  void SetupShuffler(int dataset_size);
-
-  const int gpu_id_;
-  int batch_size_, dataset_size_, row_;
-  const string base_dir_, mean_file_;
-  Matrix rand_perm_indices_;
-  const bool randomize_cpu_, randomize_gpu_;
-  int num_positions_;
-  map<string, int> layer_names_; 
-};
-=======
   void SetupShuffler();
   void ShuffleIndices();
   void LoadChunk(DataIterator& it, Matrix& mat);
@@ -40,7 +27,6 @@
   void DiskAccess();
   void StartPreload();
   void WaitForPreload();
->>>>>>> 56e71b43
 
   default_random_engine generator_;
   uniform_int_distribution<int> * distribution_;
@@ -82,21 +68,11 @@
   const float pca_noise_stddev_; 
 };
 
-<<<<<<< HEAD
-  int GetRow() const { return row_; }
-  void Seek(int row) { row_ = row; }
-  int GetDatasetSize() const { return dataset_size_;}
-  int GetDims() const { return num_dims_;}
-  int GetSize() const { return atomic_size_; }
-  bool IsIntType() const { return is_int_type_; }
-  bool IsSignedType() const { return is_signed_type_; }
-=======
 class DummyDataIterator : public DataIterator {
  public:
   DummyDataIterator(const config::DataStreamConfig& config);
   void GetNext(float* data_out);
 };
->>>>>>> 56e71b43
 
 template <typename T>
 class HDF5DataIterator : public DataIterator {
@@ -127,34 +103,6 @@
 
 class SlidingWindowDataIterator : public DataIterator {
  public:
-<<<<<<< HEAD
-  HDF5MultiIterator(const string& file_name, const vector<string>& dataset_names);
-  HDF5MultiIterator(const vector<string>& file_names, const vector<string>& dataset_names);
-  ~HDF5MultiIterator();
-  
-  // Reads a row from disk into data_ptr.
-  // Sufficient memory should already be allocated.
-  void GetNext(vector<void*>& data_ptr, const int row);
-
-  int GetRow() const { return row_; }
-
-  // Reads a row using the internal state row_.
-  virtual void GetNext(vector<void*>& data_ptr);
-
-  void Seek(int row) { row_ = row; }
-  int GetDatasetSize() const { return dataset_size_;}
-  int GetDims(int i) const { return it_[i]->GetDims();}
-  int GetNumIterators() const { return num_it_;}
-  int GetSize(int i) const { return it_[i]->GetSize(); }
-  bool IsIntType(int i) const { return it_[i]->IsIntType(); }
-  bool IsSignedType(int i) const { return it_[i]->IsSignedType(); }
-
- private:
-
-  vector<HDF5Iterator*> it_;
-  const int num_it_;
-  int dataset_size_, row_;
-=======
   SlidingWindowDataIterator(const config::DataStreamConfig& config);
   ~SlidingWindowDataIterator();
   virtual void GetNext(float* data_out);
@@ -166,23 +114,13 @@
   vector<string> file_names_;
   const int stride_, raw_image_size_, image_size_;
   int file_id_;
->>>>>>> 56e71b43
 };
 
 class TextDataIterator : public DataIterator {
  public:
-<<<<<<< HEAD
-  HDF5RandomMultiAccessor(const string& file_name,
-                          const vector<string>& dataset_names, int chunk_size);
-  HDF5RandomMultiAccessor(const vector<string>& file_names,
-                          const vector<string>& dataset_names, int chunk_size);
-  ~HDF5RandomMultiAccessor();
-  virtual void GetNext(vector<void*>& data_ptr);
-=======
   TextDataIterator(const config::DataStreamConfig& config);
   ~TextDataIterator();
   virtual void GetNext(float* data_out);
->>>>>>> 56e71b43
 
  protected:
   float* data_;
